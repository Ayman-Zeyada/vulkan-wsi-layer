--- conflicted
+++ resolved
@@ -37,12 +37,13 @@
                 ]
             },
             {
-<<<<<<< HEAD
                 "name": "VK_EXT_swapchain_maintenance1",
                 "spec_version": "1",
                 "entrypoints": [
                     "vkReleaseSwapchainImagesEXT"
-=======
+                ]
+            },
+            {
                 "name": "VK_EXT_present_timing",
                 "spec_version": "1",
                 "entrypoints": [
@@ -50,7 +51,6 @@
                     "vkGetSwapchainTimingPropertiesEXT",
                     "vkGetSwapchainTimeDomainPropertiesEXT",
                     "vkGetPastPresentationTimingEXT"
->>>>>>> 0a293fcf
                 ]
             }
         ],
